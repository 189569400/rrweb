--- conflicted
+++ resolved
@@ -1,13 +1,7 @@
-<<<<<<< HEAD
 import type { mutationCallBack, blockClass, maskTextClass, Mirror, scrollCallback, SamplingStrategy } from '../types';
 import type { MaskInputOptions, SlimDOMOptions, MaskTextFn, MaskInputFn } from 'rrweb-snapshot';
 import type { IframeManager } from './iframe-manager';
-=======
-import { mutationCallBack, blockClass, maskTextClass, Mirror, scrollCallback, SamplingStrategy } from '../types';
-import { MaskInputOptions, SlimDOMOptions, MaskTextFn, MaskInputFn } from 'rrweb-snapshot';
-import { IframeManager } from './iframe-manager';
 import { CanvasManager } from './observers/canvas/canvas-manager';
->>>>>>> 38ff3d8f
 declare type BypassOptions = {
     blockClass: blockClass;
     blockSelector: string | null;
