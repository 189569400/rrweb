<<<<<<< HEAD
/// <reference types="css-font-loading-module" />
import type { serializedNodeWithId, idNodeMap, INode, MaskInputOptions, SlimDOMOptions, MaskInputFn, MaskTextFn } from 'rrweb-snapshot';
import type { PackFn, UnpackFn } from './packer/base';
import type { IframeManager } from './record/iframe-manager';
import type { ShadowDomManager } from './record/shadow-dom-manager';
=======
import { serializedNodeWithId, idNodeMap, INode, MaskInputOptions, SlimDOMOptions, MaskInputFn, MaskTextFn } from 'rrweb-snapshot';
import { PackFn, UnpackFn } from './packer/base';
import { IframeManager } from './record/iframe-manager';
import { ShadowDomManager } from './record/shadow-dom-manager';
>>>>>>> 8afeed32
import type { Replayer } from './replay';
import type { RRNode } from 'rrdom/es/virtual-dom';
import type { CanvasManager } from './record/observers/canvas/canvas-manager';
export declare enum EventType {
    DomContentLoaded = 0,
    Load = 1,
    FullSnapshot = 2,
    IncrementalSnapshot = 3,
    Meta = 4,
    Custom = 5,
    Plugin = 6
}
export declare type domContentLoadedEvent = {
    type: EventType.DomContentLoaded;
    data: {};
};
export declare type loadedEvent = {
    type: EventType.Load;
    data: {};
};
export declare type fullSnapshotEvent = {
    type: EventType.FullSnapshot;
    data: {
        node: serializedNodeWithId;
        initialOffset: {
            top: number;
            left: number;
        };
    };
};
export declare type incrementalSnapshotEvent = {
    type: EventType.IncrementalSnapshot;
    data: incrementalData;
};
export declare type metaEvent = {
    type: EventType.Meta;
    data: {
        href: string;
        width: number;
        height: number;
    };
};
export declare type customEvent<T = unknown> = {
    type: EventType.Custom;
    data: {
        tag: string;
        payload: T;
    };
};
export declare type pluginEvent<T = unknown> = {
    type: EventType.Plugin;
    data: {
        plugin: string;
        payload: T;
    };
};
export declare type styleSheetEvent = {};
export declare enum IncrementalSource {
    Mutation = 0,
    MouseMove = 1,
    MouseInteraction = 2,
    Scroll = 3,
    ViewportResize = 4,
    Input = 5,
    TouchMove = 6,
    MediaInteraction = 7,
    StyleSheetRule = 8,
    CanvasMutation = 9,
    Font = 10,
    Log = 11,
    Drag = 12,
    StyleDeclaration = 13
}
export declare type mutationData = {
    source: IncrementalSource.Mutation;
} & mutationCallbackParam;
export declare type mousemoveData = {
    source: IncrementalSource.MouseMove | IncrementalSource.TouchMove | IncrementalSource.Drag;
    positions: mousePosition[];
};
export declare type mouseInteractionData = {
    source: IncrementalSource.MouseInteraction;
} & mouseInteractionParam;
export declare type scrollData = {
    source: IncrementalSource.Scroll;
} & scrollPosition;
export declare type viewportResizeData = {
    source: IncrementalSource.ViewportResize;
} & viewportResizeDimension;
export declare type inputData = {
    source: IncrementalSource.Input;
    id: number;
} & inputValue;
export declare type mediaInteractionData = {
    source: IncrementalSource.MediaInteraction;
} & mediaInteractionParam;
export declare type styleSheetRuleData = {
    source: IncrementalSource.StyleSheetRule;
} & styleSheetRuleParam;
export declare type styleDeclarationData = {
    source: IncrementalSource.StyleDeclaration;
} & styleDeclarationParam;
export declare type canvasMutationData = {
    source: IncrementalSource.CanvasMutation;
} & canvasMutationParam;
export declare type fontData = {
    source: IncrementalSource.Font;
} & fontParam;
export declare type incrementalData = mutationData | mousemoveData | mouseInteractionData | scrollData | viewportResizeData | inputData | mediaInteractionData | styleSheetRuleData | canvasMutationData | fontData | styleDeclarationData;
export declare type event = domContentLoadedEvent | loadedEvent | fullSnapshotEvent | incrementalSnapshotEvent | metaEvent | customEvent | pluginEvent;
export declare type eventWithTime = event & {
    timestamp: number;
    delay?: number;
};
export declare type blockClass = string | RegExp;
export declare type maskTextClass = string | RegExp;
export declare type SamplingStrategy = Partial<{
    mousemove: boolean | number;
    mousemoveCallback: number;
    mouseInteraction: boolean | Record<string, boolean | undefined>;
    scroll: number;
    media: number;
    input: 'all' | 'last';
}>;
export declare type RecordPlugin<TOptions = unknown> = {
    name: string;
    observer?: (cb: Function, win: IWindow, options: TOptions) => listenerHandler;
    eventProcessor?: <TExtend>(event: eventWithTime) => eventWithTime & TExtend;
    options: TOptions;
};
export declare type recordOptions<T> = {
    emit?: (e: T, isCheckout?: boolean) => void;
    checkoutEveryNth?: number;
    checkoutEveryNms?: number;
    blockClass?: blockClass;
    blockSelector?: string;
    ignoreClass?: string;
    maskTextClass?: maskTextClass;
    maskTextSelector?: string;
    maskAllInputs?: boolean;
    maskInputOptions?: MaskInputOptions;
    maskInputFn?: MaskInputFn;
    maskTextFn?: MaskTextFn;
    slimDOMOptions?: SlimDOMOptions | 'all' | true;
    inlineStylesheet?: boolean;
    hooks?: hooksParam;
    packFn?: PackFn;
    sampling?: SamplingStrategy;
    recordCanvas?: boolean;
    userTriggeredOnInput?: boolean;
    collectFonts?: boolean;
    inlineImages?: boolean;
    plugins?: RecordPlugin[];
    mousemoveWait?: number;
    keepIframeSrcFn?: KeepIframeSrcFn;
};
export declare type observerParam = {
    mutationCb: mutationCallBack;
    mousemoveCb: mousemoveCallBack;
    mouseInteractionCb: mouseInteractionCallBack;
    scrollCb: scrollCallback;
    viewportResizeCb: viewportResizeCallback;
    inputCb: inputCallback;
    mediaInteractionCb: mediaInteractionCallback;
    blockClass: blockClass;
    blockSelector: string | null;
    ignoreClass: string;
    maskTextClass: maskTextClass;
    maskTextSelector: string | null;
    maskInputOptions: MaskInputOptions;
    maskInputFn?: MaskInputFn;
    maskTextFn?: MaskTextFn;
    inlineStylesheet: boolean;
    styleSheetRuleCb: styleSheetRuleCallback;
    styleDeclarationCb: styleDeclarationCallback;
    canvasMutationCb: canvasMutationCallback;
    fontCb: fontCallback;
    sampling: SamplingStrategy;
    recordCanvas: boolean;
    inlineImages: boolean;
    userTriggeredOnInput: boolean;
    collectFonts: boolean;
    slimDOMOptions: SlimDOMOptions;
    doc: Document;
    mirror: Mirror;
    iframeManager: IframeManager;
    shadowDomManager: ShadowDomManager;
    canvasManager: CanvasManager;
    plugins: Array<{
        observer: Function;
        callback: Function;
        options: unknown;
    }>;
};
export declare type MutationBufferParam = Pick<observerParam, 'mutationCb' | 'blockClass' | 'blockSelector' | 'maskTextClass' | 'maskTextSelector' | 'inlineStylesheet' | 'maskInputOptions' | 'maskTextFn' | 'maskInputFn' | 'recordCanvas' | 'inlineImages' | 'slimDOMOptions' | 'doc' | 'mirror' | 'iframeManager' | 'shadowDomManager' | 'canvasManager'>;
export declare type hooksParam = {
    mutation?: mutationCallBack;
    mousemove?: mousemoveCallBack;
    mouseInteraction?: mouseInteractionCallBack;
    scroll?: scrollCallback;
    viewportResize?: viewportResizeCallback;
    input?: inputCallback;
    mediaInteaction?: mediaInteractionCallback;
    styleSheetRule?: styleSheetRuleCallback;
    styleDeclaration?: styleDeclarationCallback;
    canvasMutation?: canvasMutationCallback;
    font?: fontCallback;
};
export declare type mutationRecord = {
    type: string;
    target: Node;
    oldValue: string | null;
    addedNodes: NodeList;
    removedNodes: NodeList;
    attributeName: string | null;
};
export declare type textCursor = {
    node: Node;
    value: string | null;
};
export declare type textMutation = {
    id: number;
    value: string | null;
};
export declare type styleAttributeValue = {
    [key: string]: styleValueWithPriority | string | false;
};
export declare type styleValueWithPriority = [string, string];
export declare type attributeCursor = {
    node: Node;
    attributes: {
        [key: string]: string | styleAttributeValue | null;
    };
};
export declare type attributeMutation = {
    id: number;
    attributes: {
        [key: string]: string | styleAttributeValue | null;
    };
};
export declare type removedNodeMutation = {
    parentId: number;
    id: number;
    isShadow?: boolean;
};
export declare type addedNodeMutation = {
    parentId: number;
    previousId?: number | null;
    nextId: number | null;
    node: serializedNodeWithId;
};
export declare type mutationCallbackParam = {
    texts: textMutation[];
    attributes: attributeMutation[];
    removes: removedNodeMutation[];
    adds: addedNodeMutation[];
    isAttachIframe?: true;
};
export declare type mutationCallBack = (m: mutationCallbackParam) => void;
export declare type mousemoveCallBack = (p: mousePosition[], source: IncrementalSource.MouseMove | IncrementalSource.TouchMove | IncrementalSource.Drag) => void;
export declare type mousePosition = {
    x: number;
    y: number;
    id: number;
    timeOffset: number;
};
export declare type mouseMovePos = {
    x: number;
    y: number;
    id: number;
    debugData: incrementalData;
};
export declare enum MouseInteractions {
    MouseUp = 0,
    MouseDown = 1,
    Click = 2,
    ContextMenu = 3,
    DblClick = 4,
    Focus = 5,
    Blur = 6,
    TouchStart = 7,
    TouchMove_Departed = 8,
    TouchEnd = 9,
    TouchCancel = 10
}
export declare enum CanvasContext {
    '2D' = 0,
    WebGL = 1,
    WebGL2 = 2
}
export declare type SerializedWebGlArg = {
    rr_type: 'ArrayBuffer';
    base64: string;
} | {
    rr_type: string;
    src: string;
} | {
    rr_type: string;
    args: SerializedWebGlArg[];
} | {
    rr_type: string;
    index: number;
} | string | number | boolean | null | SerializedWebGlArg[];
declare type mouseInteractionParam = {
    type: MouseInteractions;
    id: number;
    x: number;
    y: number;
};
export declare type mouseInteractionCallBack = (d: mouseInteractionParam) => void;
export declare type scrollPosition = {
    id: number;
    x: number;
    y: number;
};
export declare type scrollCallback = (p: scrollPosition) => void;
export declare type styleSheetAddRule = {
    rule: string;
    index?: number | number[];
};
export declare type styleSheetDeleteRule = {
    index: number | number[];
};
export declare type styleSheetRuleParam = {
    id: number;
    removes?: styleSheetDeleteRule[];
    adds?: styleSheetAddRule[];
};
export declare type styleSheetRuleCallback = (s: styleSheetRuleParam) => void;
export declare type styleDeclarationParam = {
    id: number;
    index: number[];
    set?: {
        property: string;
        value: string | null;
        priority: string | undefined;
    };
    remove?: {
        property: string;
    };
};
export declare type styleDeclarationCallback = (s: styleDeclarationParam) => void;
export declare type canvasMutationCommand = {
    property: string;
    args: Array<unknown>;
    setter?: true;
};
export declare type canvasMutationParam = {
    id: number;
    type: CanvasContext;
    commands: canvasMutationCommand[];
} | ({
    id: number;
    type: CanvasContext;
} & canvasMutationCommand);
export declare type canvasMutationWithType = {
    type: CanvasContext;
} & canvasMutationCommand;
export declare type canvasMutationCallback = (p: canvasMutationParam) => void;
export declare type canvasManagerMutationCallback = (target: HTMLCanvasElement, p: canvasMutationWithType) => void;
export declare type fontParam = {
    family: string;
    fontSource: string;
    buffer: boolean;
    descriptors?: FontFaceDescriptors;
};
export declare type fontCallback = (p: fontParam) => void;
export declare type viewportResizeDimension = {
    width: number;
    height: number;
};
export declare type viewportResizeCallback = (d: viewportResizeDimension) => void;
export declare type inputValue = {
    text: string;
    isChecked: boolean;
    userTriggered?: boolean;
};
export declare type inputCallback = (v: inputValue & {
    id: number;
}) => void;
export declare const enum MediaInteractions {
    Play = 0,
    Pause = 1,
    Seeked = 2,
    VolumeChange = 3
}
export declare type mediaInteractionParam = {
    type: MediaInteractions;
    id: number;
    currentTime?: number;
    volume?: number;
    muted?: boolean;
};
export declare type mediaInteractionCallback = (p: mediaInteractionParam) => void;
export declare type DocumentDimension = {
    x: number;
    y: number;
    relativeScale: number;
    absoluteScale: number;
};
export declare type Mirror = {
    map: idNodeMap;
    getId: (n: INode) => number;
    getNode: (id: number) => INode | null;
    removeNodeFromMap: (n: INode) => void;
    has: (id: number) => boolean;
    reset: () => void;
};
export declare type throttleOptions = {
    leading?: boolean;
    trailing?: boolean;
};
export declare type listenerHandler = () => void;
export declare type hookResetter = () => void;
export declare type ReplayPlugin = {
    handler: (event: eventWithTime, isSync: boolean, context: {
        replayer: Replayer;
    }) => void;
};
export declare type playerConfig = {
    speed: number;
    maxSpeed: number;
    root: Element;
    loadTimeout: number;
    skipInactive: boolean;
    showWarning: boolean;
    showDebug: boolean;
    blockClass: string;
    liveMode: boolean;
    insertStyleRules: string[];
    triggerFocus: boolean;
    UNSAFE_replayCanvas: boolean;
    pauseAnimation?: boolean;
    mouseTail: boolean | {
        duration?: number;
        lineCap?: string;
        lineWidth?: number;
        strokeStyle?: string;
    };
    unpackFn?: UnpackFn;
    plugins?: ReplayPlugin[];
};
export declare type playerMetaData = {
    startTime: number;
    endTime: number;
    totalTime: number;
};
export declare type missingNode = {
    node: Node | RRNode;
    mutation: addedNodeMutation;
};
export declare type missingNodeMap = {
    [id: number]: missingNode;
};
export declare type actionWithDelay = {
    doAction: () => void;
    delay: number;
};
export declare type Handler = (event?: unknown) => void;
export declare type Emitter = {
    on(type: string, handler: Handler): void;
    emit(type: string, event?: unknown): void;
    off(type: string, handler: Handler): void;
};
export declare type Arguments<T> = T extends (...payload: infer U) => unknown ? U : unknown;
export declare enum ReplayerEvents {
    Start = "start",
    Pause = "pause",
    Resume = "resume",
    Resize = "resize",
    Finish = "finish",
    FullsnapshotRebuilded = "fullsnapshot-rebuilded",
    LoadStylesheetStart = "load-stylesheet-start",
    LoadStylesheetEnd = "load-stylesheet-end",
    SkipStart = "skip-start",
    SkipEnd = "skip-end",
    MouseInteraction = "mouse-interaction",
    EventCast = "event-cast",
    CustomEvent = "custom-event",
    Flush = "flush",
    StateChange = "state-change",
    PlayBack = "play-back"
}
export declare type KeepIframeSrcFn = (src: string) => boolean;
declare global {
    interface Window {
        FontFace: typeof FontFace;
    }
}
export declare type IWindow = Window & typeof globalThis;
export {};<|MERGE_RESOLUTION|>--- conflicted
+++ resolved
@@ -1,15 +1,7 @@
-<<<<<<< HEAD
-/// <reference types="css-font-loading-module" />
 import type { serializedNodeWithId, idNodeMap, INode, MaskInputOptions, SlimDOMOptions, MaskInputFn, MaskTextFn } from 'rrweb-snapshot';
 import type { PackFn, UnpackFn } from './packer/base';
 import type { IframeManager } from './record/iframe-manager';
 import type { ShadowDomManager } from './record/shadow-dom-manager';
-=======
-import { serializedNodeWithId, idNodeMap, INode, MaskInputOptions, SlimDOMOptions, MaskInputFn, MaskTextFn } from 'rrweb-snapshot';
-import { PackFn, UnpackFn } from './packer/base';
-import { IframeManager } from './record/iframe-manager';
-import { ShadowDomManager } from './record/shadow-dom-manager';
->>>>>>> 8afeed32
 import type { Replayer } from './replay';
 import type { RRNode } from 'rrdom/es/virtual-dom';
 import type { CanvasManager } from './record/observers/canvas/canvas-manager';
