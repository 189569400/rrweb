--- conflicted
+++ resolved
@@ -35,9 +35,6 @@
 type NodeInLinkedList = Node & {
   __ln: DoubleLinkedListNode;
 };
-type NodeBeingRemovedFromLinkedList = Node & {
-  __ln?: DoubleLinkedListNode;
-};
 
 function isNodeInLinkedList(n: Node | NodeInLinkedList): n is NodeInLinkedList {
   return '__ln' in n;
@@ -113,11 +110,7 @@
       }
     }
     if (n.__ln) {
-<<<<<<< HEAD
-      delete (n as NodeBeingRemovedFromLinkedList).__ln;
-=======
       delete (n as Optional<NodeInLinkedList, '__ln'>).__ln;
->>>>>>> 8afeed32
     }
     this.length--;
   }
@@ -163,63 +156,6 @@
   private movedSet = new Set<Node>();
   private droppedSet = new Set<Node>();
 
-<<<<<<< HEAD
-  private emissionCallback: mutationCallBack;
-  private blockClass: blockClass;
-  private blockSelector: string | null;
-  private maskTextClass: maskTextClass;
-  private maskTextSelector: string | null;
-  private inlineStylesheet: boolean;
-  private maskInputOptions: MaskInputOptions;
-  private maskTextFn: MaskTextFn | undefined;
-  private maskInputFn: MaskInputFn | undefined;
-  private recordCanvas: boolean | number;
-  private inlineImages: boolean;
-  private slimDOMOptions: SlimDOMOptions;
-  private doc: Document;
-
-  private mirror: Mirror;
-  private iframeManager: IframeManager;
-  private shadowDomManager: ShadowDomManager;
-  private canvasManager: CanvasManager;
-
-  public init(
-    cb: mutationCallBack,
-    blockClass: blockClass,
-    blockSelector: string | null,
-    maskTextClass: maskTextClass,
-    maskTextSelector: string | null,
-    inlineStylesheet: boolean,
-    maskInputOptions: MaskInputOptions,
-    maskTextFn: MaskTextFn | undefined,
-    maskInputFn: MaskInputFn | undefined,
-    recordCanvas: boolean | number,
-    inlineImages: boolean,
-    slimDOMOptions: SlimDOMOptions,
-    doc: Document,
-    mirror: Mirror,
-    iframeManager: IframeManager,
-    shadowDomManager: ShadowDomManager,
-    canvasManager: CanvasManager,
-  ) {
-    this.blockClass = blockClass;
-    this.blockSelector = blockSelector;
-    this.maskTextClass = maskTextClass;
-    this.maskTextSelector = maskTextSelector;
-    this.inlineStylesheet = inlineStylesheet;
-    this.maskInputOptions = maskInputOptions;
-    this.maskTextFn = maskTextFn;
-    this.maskInputFn = maskInputFn;
-    this.recordCanvas = recordCanvas;
-    this.inlineImages = inlineImages;
-    this.slimDOMOptions = slimDOMOptions;
-    this.emissionCallback = cb;
-    this.doc = doc;
-    this.mirror = mirror;
-    this.iframeManager = iframeManager;
-    this.shadowDomManager = shadowDomManager;
-    this.canvasManager = canvasManager;
-=======
   private mutationCb: observerParam['mutationCb'];
   private blockClass: observerParam['blockClass'];
   private blockSelector: observerParam['blockSelector'];
@@ -261,7 +197,6 @@
       // just a type trick, the runtime result is correct
       this[key] = options[key] as never;
     });
->>>>>>> 8afeed32
   }
 
   public freeze() {
